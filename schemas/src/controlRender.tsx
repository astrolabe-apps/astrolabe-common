import React, {
  ComponentType,
  ElementType,
  Fragment,
  HTMLAttributes,
  Key,
  ReactElement,
  ReactNode,
} from "react";
import {
  addElement,
  Control,
  removeElement,
  RenderArrayElements,
} from "@react-typed-forms/core";
import {
  ActionStyle,
  AdornmentPlacement,
  ArrayActionOptions,
  ControlAdornment,
  ControlDefinition,
  ControlState,
  CustomDisplay,
  DataControlDefinition,
  defaultSchemaInterface,
  DisplayData,
  DisplayDataType,
  FieldOption,
  FormContextData,
  FormContextOptions,
  FormNode,
  FormState,
  GroupRenderOptions,
  isActionControl,
  isDataControl,
  isDisplayControl,
  isGroupControl,
  JsonPath,
  LengthValidator,
  lookupDataNode,
  RenderOptions,
  SchemaDataNode,
  SchemaField,
  SchemaInterface,
  ValidatorType,
} from "@astroapps/forms-core";
import {
  applyLengthRestrictions,
  ControlClasses,
  elementValueForField,
  ExternalEditAction,
  fieldDisplayName,
  getExternalEditData,
  rendererClass,
} from "./util";
import { createAction, dataControl } from "./controlBuilder";
import {
  ActionRendererProps,
  ControlActionHandler,
  ControlDataContext,
  RunExpression,
} from "./types";

export interface HtmlIconProperties {
  className?: string;
  style?: React.CSSProperties;
  iconLibrary?: string;
  iconName?: string;
}

export interface HtmlLabelProperties {
  htmlFor?: string;
  className?: string;
  textClass?: string;
  children?: ReactNode;
}

export interface HtmlDivProperties {
  id?: string;
  className?: string;
  textClass?: string;
  style?: React.CSSProperties;
  children?: ReactNode;
  text?: string;
  html?: string;
  nativeRef?: (e: HTMLElement | null) => void;
  inline?: boolean;
}

export interface HtmlInputProperties {
  id?: string;
  className?: string;
  textClass?: string;
  name?: string;
  type?: string;
  checked?: boolean;
  style?: React.CSSProperties;
  readOnly?: boolean;
  placeholder?: string;
  value?: string | number;
  onBlur?: () => void;
  disabled?: boolean;
  inputRef?: (e: HTMLElement | null) => void;
  onChangeValue?: (value: string) => void;
  onChangeChecked?: (checked: boolean) => void;
}

export interface HtmlButtonProperties {
  className?: string;
  textClass?: string;
  disabled?: boolean;
  style?: React.CSSProperties;
  onClick?: () => void;
  inline?: boolean;
  children?: ReactNode;
  title?: string;
}
export interface HtmlComponents {
  Div: ComponentType<HtmlDivProperties>;
  Span: ElementType<HTMLAttributes<HTMLSpanElement>>;
  Button: ComponentType<HtmlButtonProperties>;
  I: ComponentType<HtmlIconProperties>;
  Label: ComponentType<HtmlLabelProperties>;
  B: ElementType<HTMLAttributes<HTMLElement>>;
  H1: ElementType<HTMLAttributes<HTMLElement>>;
  Input: ComponentType<HtmlInputProperties>;
}
/**
 * Interface for rendering different types of form controls.
 */
export interface FormRenderer {
  /**
   * Renders data control.
   * @param props - Properties for data renderer.
   * @returns A function that takes layout properties and returns layout properties.
   */
  renderData: (
    props: DataRendererProps,
  ) => (layout: ControlLayoutProps) => ControlLayoutProps;

  /**
   * Renders group control.
   * @param props - Properties for group renderer.
   * @returns A function that takes layout properties and returns layout properties.
   */
  renderGroup: (
    props: GroupRendererProps,
  ) => (layout: ControlLayoutProps) => ControlLayoutProps;

  /**
   * Renders display control.
   * @param props - Properties for display renderer.
   * @returns A React node.
   */
  renderDisplay: (props: DisplayRendererProps) => ReactNode;

  /**
   * Renders action control.
   * @param props - Properties for action renderer.
   * @returns A React node.
   */
  renderAction: (props: ActionRendererProps) => ReactNode;

  /**
   * Renders array control.
   * @param props - Properties for array renderer.
   * @returns A React node.
   */
  renderArray: (props: ArrayRendererProps) => ReactNode;

  /**
   * Renders adornment.
   * @param props - Properties for adornment renderer.
   * @returns An adornment renderer.
   */
  renderAdornment: (props: AdornmentProps) => AdornmentRenderer;

  /**
   * Renders label.
   * @param props - Properties for label renderer.
   * @param labelStart - React node to render at the start of the label.
   * @param labelEnd - React node to render at the end of the label.
   * @returns A React node.
   */
  renderLabel: (
    props: LabelRendererProps,
    labelStart?: ReactNode,
    labelEnd?: ReactNode,
  ) => ReactNode;

  /**
   * Renders layout.
   * @param props - Properties for control layout.
   * @returns A rendered control.
   */
  renderLayout: (props: ControlLayoutProps) => RenderedControl;

  /**
   * Renders visibility control.
   * @param props - Properties for visibility renderer.
   * @returns A React node.
   */
  renderVisibility: (props: VisibilityRendererProps) => ReactNode;

  /**
   * Renders label text.
   * @param props - React node for label text.
   * @returns A React node.
   */
  renderLabelText: (props: ReactNode) => ReactNode;

  html: HtmlComponents;
}

export interface AdornmentProps {
  adornment: ControlAdornment;
  dataContext: ControlDataContext;
  runExpression?: RunExpression;
  designMode?: boolean;
  formOptions: FormContextOptions;
}

export const AppendAdornmentPriority = 0;
export const WrapAdornmentPriority = 1000;

export interface AdornmentRenderer {
  apply(children: RenderedLayout): void;
  adornment?: ControlAdornment;
  priority: number;
}

export interface ArrayRendererProps {
  addAction?: ActionRendererProps;
  required: boolean;
  removeAction?: (elemIndex: number) => ActionRendererProps;
  editAction?: (elemIndex: number) => ActionRendererProps;
  renderElement: (
    elemIndex: number,
    wrapEntry: (children: ReactNode) => ReactNode,
  ) => ReactNode;
  arrayControl: Control<any[] | undefined | null>;
  className?: string;
  style?: React.CSSProperties;
  min?: number | null;
  max?: number | null;
  disabled?: boolean;
}
export interface Visibility {
  visible: boolean;
  showing: boolean;
}

export interface RenderedLayout {
  labelStart?: ReactNode;
  labelEnd?: ReactNode;
  controlStart?: ReactNode;
  controlEnd?: ReactNode;
  label?: ReactNode;
  children?: ReactNode;
  errorControl?: Control<any>;
  className?: string;
  style?: React.CSSProperties;
  wrapLayout: (layout: ReactElement) => ReactElement;
  inline?: boolean;
}

export interface RenderedControl {
  children: ReactNode;
  className?: string;
  style?: React.CSSProperties;
  divRef?: (cb: HTMLElement | null) => void;
  inline?: boolean;
}

export interface VisibilityRendererProps extends RenderedControl {
  visibility: Control<Visibility | undefined>;
}

export interface ControlLayoutProps {
  label?: LabelRendererProps;
  errorControl?: Control<any>;
  adornments?: AdornmentRenderer[];
  children?: ReactNode;
  processLayout?: (props: ControlLayoutProps) => ControlLayoutProps;
  className?: string | null;
  style?: React.CSSProperties;
  inline?: boolean;
}

/**
 * Enum representing the types of labels that can be rendered.
 */
export enum LabelType {
  /**
   * Label for a control.
   */
  Control,

  /**
   * Label for a group.
   */
  Group,

  /**
   * Label for text.
   */
  Text,
}

/**
 * Properties for label renderers.
 */
export interface LabelRendererProps {
  /**
   * The type of the label.
   */
  type: LabelType;

  /**
   * Whether to hide the label.
   */
  hide?: boolean | null;

  /**
   * The content of the label.
   */
  label: ReactNode;

  /**
   * Whether to show the label as being required.
   * E.g. show an asterisk next to the label.
   */
  required?: boolean | null;

  /**
   * The ID of the element the label is for.
   */
  forId?: string;

  /**
   * The CSS class name for the label.
   */
  className?: string;

  /**
   * The CSS class name for the label text.
   */
  textClass?: string;
}

/**
 * Properties for display renderers.
 */
export interface DisplayRendererProps {
  /**
   * The data to be displayed.
   */
  data: DisplayData;

  /**
   * A control with dynamic value for display.
   */
  display?: Control<string | undefined>;

  /**
   * The context for the control data.
   */
  dataContext: ControlDataContext;

  /**
   * The CSS class name for the display renderer.
   */
  className?: string;

  textClass?: string;

  /**
   * The CSS styles for the display renderer.
   */
  style?: React.CSSProperties;
  inline?: boolean;
}

export interface ParentRendererProps {
  formNode: FormNode;
  state: ControlState;
  renderChild: ChildRenderer;
  className?: string;
  textClass?: string;
  style?: React.CSSProperties;
  dataContext: ControlDataContext;
  getChildState(node: FormNode, parent?: SchemaDataNode): ControlState;
  runExpression: RunExpression;
  designMode?: boolean;
  actionOnClick?: ControlActionHandler;
}

export interface GroupRendererProps extends ParentRendererProps {
  definition: ControlDefinition;
  renderOptions: GroupRenderOptions;
}

export interface DataRendererProps extends ParentRendererProps {
  renderOptions: RenderOptions;
  definition: DataControlDefinition;
  field: SchemaField;
  id: string;
  control: Control<any>;
  readonly: boolean;
  required: boolean;
  options: FieldOption[] | undefined | null;
  hidden: boolean;
  dataNode: SchemaDataNode;
  displayOnly: boolean;
  inline: boolean;
}

<<<<<<< HEAD
=======
export interface ActionRendererProps {
  key?: Key;
  actionId: string;
  actionText: string;
  actionData?: any;
  actionStyle?: ActionStyle | null;
  icon?: IconReference | null;
  iconPlacement?: IconPlacement | null;
  onClick: () => void;
  className?: string | null;
  textClass?: string | null;
  style?: React.CSSProperties;
  disabled?: boolean;
  hidden?: boolean;
  inline?: boolean;
}

>>>>>>> 77209e37
export interface ControlRenderProps {
  control: Control<any>;
  parentPath?: JsonPath[];
}

export type CreateDataProps = (
  controlProps: RenderLayoutProps,
  definition: DataControlDefinition,
  control: Control<any>,
) => DataRendererProps;

export interface ControlRenderOptions extends ControlClasses {
  formState?: FormState;
  useDataHook?: (c: ControlDefinition) => CreateDataProps;
  actionOnClick?: ControlActionHandler;
  customDisplay?: (
    customId: string,
    displayProps: DisplayRendererProps,
  ) => ReactNode;
  adjustLayout?: (
    context: ControlDataContext,
    layout: ControlLayoutProps,
  ) => ControlLayoutProps;
  readonly?: boolean | null;
  hidden?: boolean | null;
  disabled?: boolean | null;
  displayOnly?: boolean;
  inline?: boolean;
  clearHidden?: boolean;
  stateKey?: string;
  schemaInterface?: SchemaInterface;
  variables?: Record<string, any>;
}

export function defaultDataProps(
  {
    formOptions,
    style,
    allowedOptions,
    schemaInterface = defaultSchemaInterface,
    styleClass,
    textClass: tc,
    ...props
  }: RenderLayoutProps,
  definition: DataControlDefinition,
  control: Control<any>,
): DataRendererProps {
  const dataNode = props.dataContext.dataNode!;
  const field = dataNode.schema.field;
  const className = rendererClass(styleClass, definition.styleClass);
  const textClass = rendererClass(tc, definition.textClass);
  const displayOnly = !!formOptions.displayOnly;
  const required = !!definition.required && !displayOnly;
  const fieldOptions = schemaInterface.getDataOptions(dataNode);
  const _allowed = allowedOptions ?? [];
  const allowed = Array.isArray(_allowed) ? _allowed : [_allowed];
  return {
    dataNode,
    definition,
    control,
    field,
    id: "c" + control.uniqueId,
    inline: !!formOptions.inline,
    options:
      allowed.length > 0
        ? allowed
            .map((x) =>
              typeof x === "object"
                ? x
                : fieldOptions?.find((y) => y.value == x) ?? {
                    name: x.toString(),
                    value: x,
                  },
            )
            .filter((x) => x != null)
        : fieldOptions,
    readonly: !!formOptions.readonly,
    displayOnly,
    renderOptions: definition.renderOptions ?? { type: "Standard" },
    required,
    hidden: !!formOptions.hidden,
    className,
    textClass,
    style,
    ...props,
  };
}

export interface ChildRendererOptions {
  parentDataNode?: SchemaDataNode;
  inline?: boolean;
  displayOnly?: boolean;
  styleClass?: string;
  layoutClass?: string;
  labelClass?: string;
  actionOnClick?: ControlActionHandler;
  stateKey?: string;
  variables?: Record<string, any>;
}

export type ChildRenderer = (
  k: Key,
  child: FormNode,
  options?: ChildRendererOptions,
) => ReactNode;

export interface RenderLayoutProps {
  formNode: FormNode;
  renderer: FormRenderer;
  state: ControlState;
  renderChild: ChildRenderer;
  createDataProps: CreateDataProps;
  formOptions: FormContextOptions;
  dataContext: ControlDataContext;
  control?: Control<any>;
  style?: React.CSSProperties;
  allowedOptions?: any[];
  getChildState(node: FormNode, parent?: SchemaDataNode): ControlState;
  runExpression: RunExpression;

  actionOnClick?: ControlActionHandler;
  schemaInterface?: SchemaInterface;
  designMode?: boolean;
  customDisplay?: (
    customId: string,
    displayProps: DisplayRendererProps,
  ) => ReactNode;
  labelClass?: string;
  labelTextClass?: string;
  styleClass?: string;
  textClass?: string;
}
export function renderControlLayout(
  props: RenderLayoutProps,
): ControlLayoutProps {
  const {
    renderer,
    renderChild,
    control,
    dataContext,
    createDataProps: dataProps,
    style,
    designMode,
    customDisplay,
    runExpression,
    labelClass,
    labelTextClass,
    styleClass,
    textClass,
    formNode,
    formOptions,
    actionOnClick,
    state,
    getChildState,
  } = props;
  const c = state.definition;
  if (isDataControl(c)) {
    return renderData(c);
  }
  if (isGroupControl(c)) {
    if (c.compoundField) {
      return renderData(
        dataControl(c.compoundField, c.title, {
          children: c.children,
          hideTitle: c.groupOptions?.hideTitle,
        }),
      );
    }

    return {
      inline: formOptions.inline,
      processLayout: renderer.renderGroup({
        formNode,
        state,
        definition: c,
        renderChild,
        runExpression,
        dataContext,
        renderOptions: c.groupOptions ?? { type: "Standard" },
        className: rendererClass(styleClass, c.styleClass),
        textClass: rendererClass(textClass, c.textClass),
        style,
        designMode,
        actionOnClick,
        getChildState,
      }),
      label: {
        label: c.title,
        className: rendererClass(labelClass, c.labelClass),
        textClass: rendererClass(labelTextClass, c.labelTextClass),
        type: LabelType.Group,
        hide: c.groupOptions?.hideTitle,
      },
    };
  }
  if (isActionControl(c)) {
    const actionData = c.actionData;
    return {
      inline: formOptions.inline,
      children: renderer.renderAction({
        actionText: c.title ?? c.actionId,
        actionId: c.actionId,
        actionData,
        actionStyle: c.actionStyle ?? ActionStyle.Button,
        textClass: rendererClass(textClass, c.textClass),
        icon: c.icon,
        inline: formOptions.inline,
        onClick:
          props.actionOnClick?.(c.actionId, actionData, dataContext) ??
          (() => {}),
        className: rendererClass(styleClass, c.styleClass),
        style,
      }),
    };
  }
  if (isDisplayControl(c)) {
    const data = c.displayData ?? {};
    const displayProps = {
      data,
      className: rendererClass(styleClass, c.styleClass),
      textClass: rendererClass(textClass, c.textClass),
      style,
      dataContext,
      inline: formOptions.inline,
    };
    if (data.type === DisplayDataType.Custom && customDisplay) {
      return {
        inline: formOptions.inline,
        children: customDisplay((data as CustomDisplay).customId, displayProps),
      };
    }
    return {
      inline: formOptions.inline,
      children: renderer.renderDisplay(displayProps),
    };
  }
  return {};

  function renderData(c: DataControlDefinition): ControlLayoutProps {
    if (!control) return { children: "No control for: " + c.field };
    const rendererProps = dataProps(props, c, control);
    const label = !c.hideTitle
      ? controlTitle(c.title, props.dataContext.dataNode!.schema.field)
      : undefined;
    return {
      inline: formOptions.inline,
      processLayout: renderer.renderData(rendererProps),
      label: {
        type:
          (c.children?.length ?? 0) > 0 ? LabelType.Group : LabelType.Control,
        label,
        forId: rendererProps.id,
        required: c.required && !props.formOptions.displayOnly,
        hide: c.hideTitle,
        className: rendererClass(labelClass, c.labelClass),
        textClass: rendererClass(labelTextClass, c.labelTextClass),
      },
      errorControl: control,
    };
  }
}

type MarkupKeys = keyof Omit<
  RenderedLayout,
  | "errorControl"
  | "style"
  | "className"
  | "wrapLayout"
  | "readonly"
  | "disabled"
  | "inline"
>;
export function appendMarkup(
  k: MarkupKeys,
  markup: ReactNode,
): (layout: RenderedLayout) => void {
  return (layout) =>
    (layout[k] = (
      <>
        {layout[k]}
        {markup}
      </>
    ));
}

export function wrapMarkup(
  k: MarkupKeys,
  wrap: (ex: ReactNode) => ReactNode,
): (layout: RenderedLayout) => void {
  return (layout) => (layout[k] = wrap(layout[k]));
}

export function layoutKeyForPlacement(pos: AdornmentPlacement): MarkupKeys {
  switch (pos) {
    case AdornmentPlacement.ControlEnd:
      return "controlEnd";
    case AdornmentPlacement.ControlStart:
      return "controlStart";
    case AdornmentPlacement.LabelStart:
      return "labelStart";
    case AdornmentPlacement.LabelEnd:
      return "labelEnd";
  }
}

export function wrapLayout(
  wrap: (layout: ReactElement) => ReactElement,
): (renderedLayout: RenderedLayout) => void {
  return (rl) => {
    const orig = rl.wrapLayout;
    rl.wrapLayout = (x) => wrap(orig(x));
  };
}

export function appendMarkupAt(
  pos: AdornmentPlacement,
  markup: ReactNode,
): (layout: RenderedLayout) => void {
  return appendMarkup(layoutKeyForPlacement(pos), markup);
}

export function wrapMarkupAt(
  pos: AdornmentPlacement,
  wrap: (ex: ReactNode) => ReactNode,
): (layout: RenderedLayout) => void {
  return wrapMarkup(layoutKeyForPlacement(pos), wrap);
}

export function renderLayoutParts(
  props: ControlLayoutProps,
  renderer: FormRenderer,
): RenderedLayout {
  const {
    className,
    children,
    style,
    errorControl,
    label,
    adornments,
    inline,
  } = props.processLayout?.(props) ?? props;
  const layout: RenderedLayout = {
    children,
    errorControl,
    style,
    className: className!,
    inline,
    wrapLayout: (x) => x,
  };
  (adornments ?? [])
    .sort((a, b) => a.priority - b.priority)
    .forEach((x) => x.apply(layout));
  layout.label =
    label && !label.hide
      ? renderer.renderLabel(label, layout.labelStart, layout.labelEnd)
      : undefined;
  return layout;
}

export function controlTitle(
  title: string | undefined | null,
  field: SchemaField,
) {
  return title ? title : fieldDisplayName(field);
}

export function getLengthRestrictions(definition: DataControlDefinition) {
  const lengthVal = definition.validators?.find(
    (x) => x.type === ValidatorType.Length,
  ) as LengthValidator | undefined;

  return { min: lengthVal?.min, max: lengthVal?.max };
}

export function createArrayActions(
  control: Control<any[]>,
  field: SchemaField,
  options?: ArrayActionOptions,
): Pick<
  ArrayRendererProps,
  "addAction" | "removeAction" | "editAction" | "arrayControl"
> {
  const noun = field.displayName ?? field.field;
  const {
    addText,
    noAdd,
    removeText,
    noRemove,
    removeActionId,
    addActionId,
    editActionId,
    editText,
    disabled,
    readonly,
    designMode,
    editExternal,
  } = options ?? {};
  return {
    arrayControl: control,
    addAction:
      !readonly && !noAdd
        ? makeAdd(() => {
            if (!designMode) {
              const newValue = elementValueForField(field);

              if (editExternal) {
                const editData = getExternalEditData(control);
                editData.value = {
                  data: [elementValueForField(field)],
                  actions: [
                    makeCancel(),
                    {
                      action: makeAdd(() => {
                        const newValue = (
                          editData.fields.data.value as any[]
                        )[0];
                        addElement(control, newValue);
                        editData.value = undefined;
                      }),
                    },
                  ],
                };
              } else {
                addElement(control, newValue);
              }
            }
          })
        : undefined,
    editAction: editExternal
      ? (i: number) => ({
          actionId: editActionId ? editActionId : "edit",
          actionText: editText ? editText : "Edit",
          onClick: () => {
            if (!designMode) {
              const editData = getExternalEditData(control);
              const elementToEdit = control.as<any[]>().elements[i];
              editData.value = {
                data: [elementToEdit.current.value],
                actions: [
                  makeCancel(),
                  {
                    action: createAction(
                      "apply",
                      () => {
                        elementToEdit.value = (
                          editData.fields.data.value as any[]
                        )[0];
                        editData.value = undefined;
                      },
                      "Apply",
                    ),
                  },
                ],
              };
            }
          },
        })
      : undefined,
    removeAction:
      !readonly && !noRemove
        ? (i: number) => ({
            actionId: removeActionId ? removeActionId : "remove",
            actionText: removeText ? removeText : "Remove",
            onClick: () => {
              if (!designMode) {
                removeElement(control, i);
              }
            },
            disabled,
          })
        : undefined,
  };

  function makeAdd(onClick: () => void): ActionRendererProps {
    return createAction(
      addActionId ? addActionId : "add",
      onClick,
      addText ? addText : "Add " + noun,
      { disabled },
    );
  }

  function makeCancel(): ExternalEditAction {
    return {
      dontValidate: true,
      action: {
        actionId: "cancel",
        actionText: "Cancel",
        onClick: () => {
          getExternalEditData(control).value = undefined;
        },
        disabled,
      },
    };
  }
}

export function applyArrayLengthRestrictions(
  {
    arrayControl,
    min,
    max,
    editAction,
    addAction: aa,
    removeAction: ra,
    required,
  }: Pick<
    ArrayRendererProps,
    | "addAction"
    | "removeAction"
    | "editAction"
    | "arrayControl"
    | "min"
    | "max"
    | "required"
  >,
  disable?: boolean,
): Pick<ArrayRendererProps, "addAction" | "removeAction" | "editAction"> & {
  addDisabled: boolean;
  removeDisabled: boolean;
} {
  const [removeAllowed, addAllowed] = applyLengthRestrictions(
    arrayControl.elements?.length ?? 0,
    min == null && required ? 1 : min,
    max,
    true,
    true,
  );
  return {
    addAction: disable || addAllowed ? aa : undefined,
    removeAction: disable || removeAllowed ? ra : undefined,
    removeDisabled: !removeAllowed,
    addDisabled: !addAllowed,
    editAction,
  };
}

export function fieldOptionAdornment(p: DataRendererProps) {
  return (o: FieldOption, fieldIndex: number, selected: boolean) => (
    <RenderArrayElements
      array={p.formNode.getChildNodes()}
      children={(cd, i) =>
        p.renderChild(i, cd, {
          parentDataNode: p.dataContext.parentNode,
          stateKey: fieldIndex.toString(),
          variables: { formData: { option: o, optionSelected: selected } },
        })
      }
    />
  );
}

export function lookupChildDataContext(
  dataContext: ControlDataContext,
  c: ControlDefinition,
): ControlDataContext {
  const parentNode = dataContext.dataNode ?? dataContext.parentNode;
  const dataNode = lookupDataNode(c, parentNode);
  return { ...dataContext, parentNode, dataNode };
}<|MERGE_RESOLUTION|>--- conflicted
+++ resolved
@@ -415,26 +415,6 @@
   inline: boolean;
 }
 
-<<<<<<< HEAD
-=======
-export interface ActionRendererProps {
-  key?: Key;
-  actionId: string;
-  actionText: string;
-  actionData?: any;
-  actionStyle?: ActionStyle | null;
-  icon?: IconReference | null;
-  iconPlacement?: IconPlacement | null;
-  onClick: () => void;
-  className?: string | null;
-  textClass?: string | null;
-  style?: React.CSSProperties;
-  disabled?: boolean;
-  hidden?: boolean;
-  inline?: boolean;
-}
-
->>>>>>> 77209e37
 export interface ControlRenderProps {
   control: Control<any>;
   parentPath?: JsonPath[];
@@ -504,10 +484,10 @@
             .map((x) =>
               typeof x === "object"
                 ? x
-                : fieldOptions?.find((y) => y.value == x) ?? {
+                : (fieldOptions?.find((y) => y.value == x) ?? {
                     name: x.toString(),
                     value: x,
-                  },
+                  }),
             )
             .filter((x) => x != null)
         : fieldOptions,
