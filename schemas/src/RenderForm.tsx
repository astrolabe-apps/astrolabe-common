--- conflicted
+++ resolved
@@ -117,11 +117,7 @@
     readonly,
     disabled,
     variables,
-<<<<<<< HEAD
-=======
-    formState,
     hidden,
->>>>>>> 31bcb5a2
   };
 
   const labelAndChildren = renderControlLayout({
