import {
  DateComparison,
  DateValidator,
  JsonataValidator,
  LengthValidator,
  SchemaValidator,
  ValidatorType,
} from "./schemaValidator";
import {
  ControlDefinition,
  DataControlDefinition,
  isDataControl,
} from "./controlDefinition";
import { SchemaDataNode } from "./schemaDataNode";
import {
  CleanupScope,
  Control,
  ControlChange,
  createCleanupScope,
  createEffect,
  trackControlChange,
} from "@astroapps/controls";
import { ValidationMessageType } from "./schemaField";
import { SchemaInterface } from "./schemaInterface";

import { FormNode } from "./formNode";
import { jsonataEval } from "./evalExpression";
import { ExpressionType } from "./entityExpression";
import { createScopedComputed } from "./util";
import { FormContextOptions } from "./evaluateForm";

export interface ValidationEvalContext {
  addSync(validate: (value: unknown) => string | undefined | null): void;
  addCleanup(cleanup: () => void): void;
  validationEnabled: Control<boolean>;
  parentData: SchemaDataNode;
  data: SchemaDataNode;
  schemaInterface: SchemaInterface;
  formContext: FormContextOptions;
  runAsync(af: () => void): void;
}

export type ValidatorEval<T extends SchemaValidator> = (
  validation: T,
  context: ValidationEvalContext,
) => void;

export const jsonataValidator: ValidatorEval<JsonataValidator> = (
  validation,
  context,
) => {
  const error = createScopedComputed(context, () => undefined);
  jsonataEval(
    { type: ExpressionType.Jsonata, expression: validation.expression },
    {
      scope: error,
      dataNode: context.parentData,
      returnResult: (v) => {
        trackControlChange(context.data.control, ControlChange.Validate);
        // console.log("Setting jsonata error", v);
        context.data.control.setError("jsonata", v?.toString());
      },
      schemaInterface: context.schemaInterface,
      variables: context.formContext.variables,
      runAsync: context.runAsync,
    },
  );
};

export const lengthValidator: ValidatorEval<LengthValidator> = (
  lv,
  context,
) => {
  const { schemaInterface } = context;
  context.addSync(() => {
    const field = context.data.schema.field;
    const control = context.data.control;
    const len = schemaInterface.controlLength(field, control);
    if (lv.min != null && len < lv.min) {
      if (field?.collection) {
        control.setValue((v) =>
          Array.isArray(v)
            ? v.concat(Array.from({ length: lv.min! - v.length }))
            : Array.from({ length: lv.min! }),
        );
      } else {
        return schemaInterface.validationMessageText(
          field,
          ValidationMessageType.MinLength,
          len,
          lv.min,
        );
      }
    } else if (lv.max != null && len > lv.max) {
      return schemaInterface.validationMessageText(
        field,
        ValidationMessageType.MaxLength,
        len,
        lv.max,
      );
    }
    return undefined;
  });
};

export const dateValidator: ValidatorEval<DateValidator> = (dv, context) => {
  const { schemaInterface } = context;
  const field = context.data.schema.field;
  let comparisonDate: number;
  if (dv.fixedDate) {
    comparisonDate = schemaInterface.parseToMillis(field, dv.fixedDate);
  } else {
    const nowDate = new Date();
    comparisonDate = Date.UTC(
      nowDate.getFullYear(),
      nowDate.getMonth(),
      nowDate.getDate(),
    );
    if (dv.daysFromCurrent) {
      comparisonDate += dv.daysFromCurrent * 86400000;
    }
  }

  context.addSync((v) => {
    if (v) {
      const selDate = schemaInterface.parseToMillis(field, v as string);
      const notAfter = dv.comparison === DateComparison.NotAfter;
      if (notAfter ? selDate > comparisonDate : selDate < comparisonDate) {
        return schemaInterface.validationMessageText(
          field,
          notAfter
            ? ValidationMessageType.NotAfterDate
            : ValidationMessageType.NotBeforeDate,
          selDate,
          comparisonDate,
        );
      }
    }
    return null;
  });
};

export const defaultValidators: Record<string, ValidatorEval<any>> = {
  [ValidatorType.Jsonata]: jsonataValidator,
  [ValidatorType.Length]: lengthValidator,
  [ValidatorType.Date]: dateValidator,
};

export function createValidators(
  def: ControlDefinition,
  context: ValidationEvalContext,
): void {
  if (isDataControl(def)) {
    const { schemaInterface } = context;
    if (def.required) {
      context.addSync((v) => {
        const field = context.data.schema.field;
        return schemaInterface.isEmptyValue(field, v)
          ? schemaInterface.validationMessageText(
              field,
              ValidationMessageType.NotEmpty,
              false,
              true,
            )
          : null;
      });
    }
    def.validators?.forEach((x) => defaultValidators[x.type]?.(x, context));
  }
}

export function setupValidation(
  scope: CleanupScope,
  controlImpl: FormContextOptions,
  definition: ControlDefinition,
  dataNode: Control<SchemaDataNode | undefined>,
  schemaInterface: SchemaInterface,
  parent: SchemaDataNode,
<<<<<<< HEAD
  runAsync: (af: () => void) => void,
) {
  const validationEnabled = createScopedComputed(
    scope,
    () => !definition.hidden,
=======
  formNode: FormNode,
  hidden: Control<boolean>,
  runAsync: (af: () => void) => void,
) {
  const validationEnabled = createScopedComputed(
    controlImpl,
    () => !hidden.value,
>>>>>>> 31bcb5a2
  );
  const validatorsScope = createCleanupScope();
  createEffect(
    () => {
      validatorsScope.cleanup();
      const dn = dataNode.value;
      if (dn) {
        let syncValidations: ((v: unknown) => string | undefined | null)[] = [];
        createValidators(definition, {
          data: dn,
          parentData: parent,
          validationEnabled,
          schemaInterface,
          addSync(validate: (v: unknown) => string | undefined | null) {
            syncValidations.push(validate);
          },
          addCleanup(cleanup: () => void) {
            validatorsScope.addCleanup(cleanup);
          },
          formContext: controlImpl,
          runAsync,
        });

        createEffect(
          () => {
            if (!validationEnabled.value) return undefined;
            trackControlChange(dn.control, ControlChange.Validate);
            const value = dn.control.value;
            let error = null;
            for (const syncValidation of syncValidations) {
              error = syncValidation(value);
              if (error) break;
            }
            return error;
          },
          (e) => {
            dn.control.setError("default", e);
          },
          validatorsScope,
        );
      }
    },
    (c) => {},
    scope,
  );
}<|MERGE_RESOLUTION|>--- conflicted
+++ resolved
@@ -176,21 +176,12 @@
   dataNode: Control<SchemaDataNode | undefined>,
   schemaInterface: SchemaInterface,
   parent: SchemaDataNode,
-<<<<<<< HEAD
+  hidden: Control<boolean>,
   runAsync: (af: () => void) => void,
 ) {
   const validationEnabled = createScopedComputed(
     scope,
-    () => !definition.hidden,
-=======
-  formNode: FormNode,
-  hidden: Control<boolean>,
-  runAsync: (af: () => void) => void,
-) {
-  const validationEnabled = createScopedComputed(
-    controlImpl,
     () => !hidden.value,
->>>>>>> 31bcb5a2
   );
   const validatorsScope = createCleanupScope();
   createEffect(
