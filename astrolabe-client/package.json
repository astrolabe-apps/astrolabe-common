--- conflicted
+++ resolved
@@ -1,7 +1,6 @@
 {
-<<<<<<< HEAD
   "name": "@astroapps/client",
-  "version": "2.1.1",
+  "version": "2.2.0",
   "type": "module",
   "main": "lib/index.cjs",
   "module": "lib/index.js",
@@ -53,52 +52,4 @@
     "@types/node": "^20.8.4",
     "prettier": "^3.0.3"
   }
-=======
-	"name": "@astroapps/client",
-	"version": "1.2.0",
-	"type": "module",
-	"main": "index.js",
-	"types": "index.d.ts",
-	"author": "Astrolabe Enterprises",
-	"license": "ISC",
-	"bugs": {
-		"url": "https://github.com/astrolabe-apps/astrolabe-common/issues"
-	},
-	"homepage": "https://github.com/astrolabe-apps/astrolabe-common#readme",
-	"publishConfig": {
-		"access": "public"
-	},
-	"dependencies": {
-		"clsx": "^2.0.0",
-		"tailwind-merge": "^1.14.0",
-		"tslib": "^2.6.2"
-	},
-	"peerDependencies": {
-		"@react-typed-forms/core": "^3.2.0",
-		"react": "^18.2.0",
-		"react-dnd": "^16.0.1"
-	},
-	"scripts": {
-		"prepack": "npm run build",
-		"build": "tsc && babel src --out-dir . --extensions \".ts,.tsx\" --source-maps true",
-		"watch": "tsc -w & babel src --watch --out-dir . --extensions \".ts,.tsx\" --source-maps true"
-	},
-	"devDependencies": {
-		"@react-typed-forms/core": "^3.2.0",
-		"react": "^18.2.0",
-		"react-dnd": "^16.0.1",
-		"@react-typed-forms/transform": "^0.2.0",
-		"@babel/core": "^7.23.7",
-		"@babel/cli": "^7.23.4",
-		"@babel/preset-env": "^7.23.8",
-		"@babel/preset-react": "^7.23.3",
-		"@babel/preset-typescript": "^7.23.3",
-		"typescript": "^5.6.2",
-		"rimraf": "^5.0.5",
-		"@types/react": "^18.2.33",
-		"@types/shallowequal": "^1.1.2",
-		"@types/node": "^20.8.4",
-		"prettier": "^3.0.3"
-	}
->>>>>>> a80ccc2f
 }