--- conflicted
+++ resolved
@@ -12,12 +12,8 @@
   SelectChildRenderer,
 } from "@react-typed-forms/schemas";
 import clsx from "clsx";
-<<<<<<< HEAD
-import React, { CSSProperties } from "react";
-=======
 // noinspection ES6UnusedImports
 import React, { CSSProperties, createElement as h, Fragment } from "react";
->>>>>>> 30eef0d9
 import { useTrackedComponent } from "@react-typed-forms/core";
 import { createTabsRenderer, DefaultTabsRenderOptions } from "./TabsRenderer";
 
