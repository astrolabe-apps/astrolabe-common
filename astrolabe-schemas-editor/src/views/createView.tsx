import React, { ReactElement } from "react";
import { CurrentSchemaView } from "./CurrentSchemaView";
import { getViewAndParams, ViewContext } from "./index";
import { FormStructureView } from "./FormStructureView";
import { ControlPropertiesView } from "./ControlPropertiesView";
import { FormView } from "./FormView";
import { FormListView } from "./FormListView";
import { HelpView } from "./HelpView";
<<<<<<< HEAD
import { SchemaPropertiesView } from "./SchemaPropertiesView";
=======
import { SnippetsView } from "./SnippetsView";
>>>>>>> e03079de

export function getTabTitle(viewType: string, viewParams?: string): string {
  switch (viewType) {
    case "help":
      return "Help";
    case "formList":
      return "Forms";
    case "currentSchema":
      return "Current Schema";
    case "form":
      return "Loading " + viewParams;
    case "formStructure":
      return "Control Structure";
    case "controlProperties":
      return "Control Properties";
    case "snippets":
      return "Snippets";
    default:
      return "Unknown";
  }
}

export function createView(
  viewId: string,
  context: ViewContext,
): { title: string; content: ReactElement; closable: boolean } {
  const [viewType, viewParams] = getViewAndParams(viewId);
  return { title: title(), content: element(), closable: closable() };

  function closable() {
    switch (viewType) {
      case "form":
        return true;
      default:
        return false;
    }
  }

  function title() {
    switch (viewType) {
      case "help":
        return "Help";
      case "formList":
        return "Forms";
      case "currentSchema":
        return "Current Schema";
      case "form":
        return "Loading " + viewParams;
      case "formStructure":
        return "Control Structure";
      case "controlProperties":
        return "Control Properties";
      case "snippets":
        return "Snippets";
      default:
        return "Unknown";
    }
  }

  function element() {
    switch (viewType) {
      case "help":
        return <HelpView />;
      case "formList":
        return <FormListView context={context} />;
      case "formStructure":
        return <FormStructureView context={context} />;
      case "currentSchema":
        return <CurrentSchemaView context={context} />;
      case "form":
        return <FormView formId={viewParams!} context={context} />;
      case "controlProperties":
        return <ControlPropertiesView context={context} />;
<<<<<<< HEAD
      case "schemaProperties":
        return <SchemaPropertiesView context={context} />;
=======
      case "snippets":
        return <SnippetsView context={context} />;
>>>>>>> e03079de
      default:
        return <div>Unknown view type: {viewType}</div>;
    }
  }
}<|MERGE_RESOLUTION|>--- conflicted
+++ resolved
@@ -6,11 +6,8 @@
 import { FormView } from "./FormView";
 import { FormListView } from "./FormListView";
 import { HelpView } from "./HelpView";
-<<<<<<< HEAD
 import { SchemaPropertiesView } from "./SchemaPropertiesView";
-=======
 import { SnippetsView } from "./SnippetsView";
->>>>>>> e03079de
 
 export function getTabTitle(viewType: string, viewParams?: string): string {
   switch (viewType) {
@@ -84,13 +81,10 @@
         return <FormView formId={viewParams!} context={context} />;
       case "controlProperties":
         return <ControlPropertiesView context={context} />;
-<<<<<<< HEAD
+      case "snippets":
+        return <SnippetsView context={context} />;
       case "schemaProperties":
         return <SchemaPropertiesView context={context} />;
-=======
-      case "snippets":
-        return <SnippetsView context={context} />;
->>>>>>> e03079de
       default:
         return <div>Unknown view type: {viewType}</div>;
     }
