import {
  Control,
  ensureMetaValue,
  Fcheckbox,
  newControl,
  RenderControl,
  trackedValue,
  useComputed,
  useControl,
  useControlEffect,
} from "@react-typed-forms/core";
import {
  createDefaultRenderers,
  defaultTailwindTheme,
  ValueForFieldExtension,
} from "@react-typed-forms/schemas-html";
import { ControlDefinitionSchemaMap, toSchemaFieldForm } from "./schemaSchemas";
import {
  addMissingControlsToForm,
  applyExtensionsToSchema,
  cleanDataForSchema,
  compoundField,
  ControlDefinition,
  ControlDefinitionExtension,
  ControlDefinitionType,
  ControlRenderOptions,
  createFormRenderer,
  createFormTree,
  createSchemaLookup,
  EditorGroup,
  FormNode,
  FormRenderer,
  FormTree,
  getAllReferencedClasses,
  GroupRenderType,
  LabelType,
  RendererRegistration,
  SchemaField,
} from "@react-typed-forms/schemas";
import React, {
  ReactElement,
  ReactNode,
  useMemo,
  useRef,
  useState,
} from "react";
import {
  createTailwindcss,
  TailwindConfig,
} from "@mhsdesign/jit-browser-tailwindcss";
import defaultEditorControls from "./ControlDefinition.json";
<<<<<<< HEAD
import defaultSchemaEditorControls from "./SchemaField.json";
import { EditableForm, FormInfo, getViewAndParams, ViewContext } from "./views";
=======
import {
  EditableForm,
  FormInfo,
  getViewAndParams,
  Snippet,
  ViewContext,
} from "./views";
>>>>>>> e03079de
import { createView, getTabTitle } from "./views/createView";
import {
  Actions,
  DockLocation,
  IJsonTabNode,
  Layout,
  Model,
  TabNode,
  TabSetNode,
} from "flexlayout-react";
import { defaultLayout } from "./defaultLayout";
import { EditorFormTree } from "./EditorFormNode";
import { setIncluded } from "@astroapps/client";
import { EditorSchemaTree } from "./EditorSchemaNode";
import { FormLoader, SchemaLoader } from "./types";

export interface BasicFormEditorProps<A extends string> {
  formRenderer: FormRenderer;
  createEditorRenderer?: (renderers: RendererRegistration[]) => FormRenderer;
  loadForm: FormLoader<A>;
  loadSchema: SchemaLoader;
  selectedForm?: Control<A | undefined>;
  formTypes: [string, string][] | FormInfo[];
  saveForm: (controls: ControlDefinition[], formId: A) => Promise<any>;
  validation?: (data: Control<any>, controls: FormNode) => Promise<any>;
  extensions?: ControlDefinitionExtension[];
  editorControls?: ControlDefinition[];
  schemaEditorControls?: ControlDefinition[];
  previewOptions?: ControlRenderOptions;
  tailwindConfig?: TailwindConfig;
  collectClasses?: (c: ControlDefinition) => (string | undefined | null)[];
  rootControlClass?: string;
  editorClass?: string;
  editorPanelClass?: string;
  controlsClass?: string;
  handleIcon?: ReactNode;
  extraPreviewControls?:
    | ReactNode
    | ((c: FormNode, data: Control<any>) => ReactNode);
  snippets?: Snippet[];
}

export function BasicFormEditor<A extends string = string>({
  formRenderer,
  selectedForm: sf,
  loadForm,
  loadSchema,
  createEditorRenderer = (e) =>
    createFormRenderer(e, createDefaultRenderers(defaultTailwindTheme)),
  formTypes,
  validation,
  saveForm,
  extensions: _extensions,
  editorControls,
  schemaEditorControls,
  previewOptions,
  tailwindConfig,
  editorPanelClass = "p-4",
  editorClass,
  rootControlClass,
  collectClasses,
  controlsClass,
  handleIcon,
  extraPreviewControls,
  snippets,
}: BasicFormEditorProps<A>): ReactElement {
  const selectedForm = useControl<A | undefined>(undefined, { use: sf });
  const extensions = useMemo(
    () => [...(_extensions ?? []), ValueForFieldExtension],
    [_extensions],
  );
  const controlSchemas = useMemo(
    () =>
      createSchemaLookup(
        applyExtensionsToSchema(ControlDefinitionSchemaMap, extensions ?? []),
      ),
    [extensions],
  );
  const SchemaFieldRoot = controlSchemas.getSchema("SchemaField");
  const ControlDefinitionRoot = controlSchemas.getSchema("ControlDefinition");
  const [model] = useState(() => Model.fromJson(defaultLayout));

  const editorFormRenderer = useMemo(() => createEditorRenderer([]), []);
  const dockRef = useRef<Layout | null>(null);
  const loadedForms = useControl<Record<string, EditableForm | undefined>>({});
  const loadedSchemas = useControl<
    Record<string, EditorSchemaTree | undefined>
  >({});
  const loadedFormNames = useControl<string[]>([]);
  const schemaEditorTree: FormTree = useMemo(() => {
    const tree = createFormTree(
      schemaEditorControls ?? defaultSchemaEditorControls,
    );
    addMissingControlsToForm(SchemaFieldRoot, tree, (m) => console.warn(m));
    return tree;
  }, [schemaEditorControls, controlSchemas, defaultSchemaEditorControls]);

  const editorTree: FormTree = useMemo(() => {
    const tree = createFormTree(editorControls ?? defaultEditorControls);
    const extraGroups: EditorGroup[] = extensions.flatMap((x) =>
      Object.values(x).flatMap((ro) =>
        Array.isArray(ro)
          ? ro.flatMap((r) => r.groups ?? [])
          : (ro.groups ?? []),
      ),
    );
    extraGroups.forEach((g) => {
      const parent = tree.getByRefId(g.parent);
      if (parent) {
        tree.addChild(parent, g.group);
      } else {
        console.warn("Could not find parent group: ", g.parent);
      }
    });
    addMissingControlsToForm(ControlDefinitionRoot, tree, (m) =>
      console.warn(m),
    );
    return tree;
  }, [editorControls, controlSchemas, defaultEditorControls]);

  const genStyles = useMemo(
    () =>
      typeof window === "undefined"
        ? { generateStylesFromContent: async () => "" }
        : createTailwindcss({
            tailwindConfig: tailwindConfig ?? {
              corePlugins: { preflight: false },
            },
          }),
    [tailwindConfig],
  );

  const allClasses = useComputed(() => {
    return loadedFormNames.value
      .flatMap((x) => {
        const lf = loadedForms.fields[x];
        const rn = lf.fields.formTree.fields.root.value;
        return rn ? [trackedValue(rn)] : [];
      })
      .flatMap((x) => getAllReferencedClasses(x, collectClasses))
      .join(" ");
  });
  const styles = useControl("");

  useControlEffect(
    () => allClasses.value,
    (cv) => runTailwind(cv),
    true,
  );

  async function runTailwind(classes: string) {
    {
      const html = `<div class="${classes}"></div>`;
      styles.value = await genStyles.generateStylesFromContent(
        `@tailwind utilities;`,
        [html],
      );
    }
  }

  function button(onClick: () => void, action: string, actionId?: string) {
    return editorFormRenderer.renderAction({
      onClick,
      actionText: action,
      actionId: actionId ?? action,
    });
  }

  function checkbox(
    control: Control<boolean | null | undefined>,
    text: string,
  ) {
    const cId = "c" + control.uniqueId;
    return (
      <div className="flex gap-2 items-center">
        <Fcheckbox control={control} id={cId} />
        {editorFormRenderer.renderLabel({
          type: LabelType.Control,
          label: text,
          forId: cId,
        })}
      </div>
    );
  }

  useControlEffect(
    () => selectedForm.value,
    (formId) => {
      if (formId) {
        openForm(formId);
      }
    },
    true,
  );
  async function doSaveForm(c: Control<EditableForm>) {
    await saveForm(
      c.fields.formTree.value.root.value.children?.map((c) =>
        cleanDataForSchema(c, ControlDefinitionRoot, true),
      ) ?? [],
      c.fields.formId.value as A,
    );
    c.fields.formTree.value.root.markAsClean();
  }
  const formList = formTypes.map((e) =>
    Array.isArray(e) ? { id: e[0], name: e[1] } : e,
  );
  const viewContext: ViewContext = {
    validation,
    previewOptions,
    button,
    currentForm: selectedForm.as(),
    getForm,
    extraPreviewControls,
    editorPanelClass,
    getCurrentForm: () =>
      selectedForm.value ? getForm(selectedForm.value) : undefined,
    extensions,
    editorControls: editorTree,
    schemaEditorControls: schemaEditorTree,
    createEditorRenderer,
    editorFields: ControlDefinitionRoot,
    schemaEditorFields: SchemaFieldRoot,
    formList,
    openForm,
    updateTabTitle,
    saveForm: doSaveForm,
    checkbox,
    snippets,
  };

  return (
    <>
      <RenderControl render={() => <style>{styles.value}</style>} />
      <Layout
        ref={dockRef}
        model={model}
        factory={renderTab}
        realtimeResize
        onModelChange={(m, a) => {
          const docNode = model.getNodeById("documents") as TabSetNode;
          const formNode = docNode.getSelectedNode() as TabNode | undefined;
          if (formNode) {
            const [viewId, param] = getViewAndParams(formNode.getId());
            selectedForm.value = param as A;
          } else selectedForm.value = undefined;
        }}
      />
    </>
  );

  function renderTab(node: TabNode) {
    return createView(node.getId(), viewContext).content;
  }

  function updateTabTitle(tabId: string, title: string) {
    model.doAction(Actions.updateNodeAttributes(tabId, { name: title }));
  }

  function getForm(formId: string) {
    const form = loadedForms.fields[formId];
    ensureMetaValue(form, "loader", async () => {
      await loadFormNode(formId, form);
      loadedFormNames.setValue((x) => setIncluded(x, formId, true));
    });
    return form;
  }

  function getSchema(schemaId: string): EditorSchemaTree {
    const schemaControl = loadedSchemas.fields[schemaId];
    if (schemaControl.isNull) {
      const tree = new EditorSchemaTree(
        getSchema,
        newControl(toSchemaFieldForm(compoundField("", [])(""))),
      );
      schemaControl.value = tree;
      doLoadSchema(tree);
    }
    return schemaControl.value!;

    async function doLoadSchema(tree: EditorSchemaTree) {
      const { fields } = await loadSchema(schemaId);
      tree.rootNode.control.fields.children.value =
        fields.map(toSchemaFieldForm);
    }
  }

  function openForm(formId: string) {
    const tabId = "form:" + formId;
    const existingTab = model.getNodeById(tabId);
    if (existingTab) {
      model.doAction(Actions.selectTab(tabId));
    } else {
      model.doAction(
        Actions.addNode(
          {
            type: "tab",
            id: tabId,
            name: getTabTitle("form", formId),
            enableClose: true,
          } satisfies IJsonTabNode,
          "documents",
          DockLocation.CENTER,
          0,
        ),
      );
    }
  }

  async function loadFormNode(
    formId: string,
    control: Control<EditableForm | undefined>,
  ) {
    const name = formList.find((x) => x.id === formId)?.name ?? formId;
    const res = await loadForm(formId as A);
    const formTree = new EditorFormTree(
      newControl({
        children: res.controls,
        type: ControlDefinitionType.Group,
        groupOptions: {
          type: GroupRenderType.Standard,
          childLayoutClass: rootControlClass,
          hideTitle: true,
        },
      } as ControlDefinition),
    );
    const tree = getSchema(res.schemaName);
    control.setInitialValue({
      formTree,
      schema: tree.rootNode,
      hideFields: false,
      renderer: res.renderer ?? formRenderer,
      formId,
      name,
    });
  }
}<|MERGE_RESOLUTION|>--- conflicted
+++ resolved
@@ -49,10 +49,7 @@
   TailwindConfig,
 } from "@mhsdesign/jit-browser-tailwindcss";
 import defaultEditorControls from "./ControlDefinition.json";
-<<<<<<< HEAD
 import defaultSchemaEditorControls from "./SchemaField.json";
-import { EditableForm, FormInfo, getViewAndParams, ViewContext } from "./views";
-=======
 import {
   EditableForm,
   FormInfo,
@@ -60,7 +57,6 @@
   Snippet,
   ViewContext,
 } from "./views";
->>>>>>> e03079de
 import { createView, getTabTitle } from "./views/createView";
 import {
   Actions,
