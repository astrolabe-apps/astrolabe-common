--- conflicted
+++ resolved
@@ -1,10 +1,6 @@
 {
   "name": "@astroapps/schemas-datagrid",
-<<<<<<< HEAD
-  "version": "5.3.0",
-=======
-  "version": "4.2.0",
->>>>>>> 2860ffad
+  "version": "5.4.0",
   "description": "",
   "type": "module",
   "main": "lib/index.cjs",
